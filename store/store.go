--- conflicted
+++ resolved
@@ -239,13 +239,8 @@
 
 	resultChan := make(chan *pb.HistoryResponse, len(candidateList))
 
-<<<<<<< HEAD
-	for _, peer := range candidateList {
-		func() {
-=======
 	for _, candidate := range candidateList {
 		go func(peer peer.ID) {
->>>>>>> 0d4a2c80
 			defer queryWg.Done()
 			result, err := s.queryFrom(ctx, query, peer, protocol.GenerateRequestId())
 			if err == nil {
@@ -253,11 +248,7 @@
 				return
 			}
 			s.log.Error(fmt.Errorf("resume history with peer %s failed: %w", peer, err))
-<<<<<<< HEAD
-		}()
-=======
 		}(candidate)
->>>>>>> 0d4a2c80
 	}
 
 	queryWg.Wait()
