package store

import (
	"context"
	"database/sql"
	"encoding/hex"
	"errors"
	"math"
	"sync"
	"time"

	"github.com/libp2p/go-libp2p-core/host"
	"github.com/libp2p/go-libp2p-core/network"
	"github.com/libp2p/go-libp2p-core/peer"
	"github.com/libp2p/go-msgio/protoio"
	"github.com/status-im/go-waku/waku/v2/metrics"
	"github.com/status-im/go-waku/waku/v2/protocol"
	"github.com/status-im/go-waku/waku/v2/protocol/pb"
	"github.com/status-im/go-waku/waku/v2/protocol/store"
	"github.com/status-im/go-waku/waku/v2/utils"
	"github.com/xmtp/xmtp-node-go/logging"
	"go.uber.org/zap"
)

const bufferSize = 1024
const maxPageSize = 100
const maxPeersToResume = 5

type XmtpStore struct {
	ctx  context.Context
	MsgC chan *protocol.Envelope
	wg   *sync.WaitGroup
	db   *sql.DB

	log *zap.Logger

	started bool

	msgProvider store.MessageProvider
	h           host.Host
}

func NewXmtpStore(host host.Host, db *sql.DB, p store.MessageProvider, maxRetentionDuration time.Duration, log *zap.Logger) *XmtpStore {
	if log == nil {
		panic("No logger provided in store initialization")
	}
	if db == nil {
		log.Panic("No DB in store initialization")
	}
	if p == nil {
		log.Panic("No message provider in store initialization")
	}
	xmtpStore := new(XmtpStore)
	xmtpStore.msgProvider = p
	xmtpStore.h = host
	xmtpStore.db = db
	xmtpStore.wg = &sync.WaitGroup{}
	xmtpStore.log = log.Named("store")
	xmtpStore.MsgC = make(chan *protocol.Envelope, bufferSize)

	return xmtpStore
}

func (s *XmtpStore) MessageChannel() chan *protocol.Envelope {
	return s.MsgC
}

func (s *XmtpStore) Start(ctx context.Context) {
	if s.started {
		return
	}
	s.started = true
	s.ctx = ctx
	s.h.SetStreamHandler(store.StoreID_v20beta4, s.onRequest)

	s.wg.Add(1)
	go s.storeIncomingMessages(ctx)
	s.log.Info("Store protocol started")
}

func (s *XmtpStore) Stop() {
	s.started = false

	if s.MsgC != nil {
		close(s.MsgC)
	}

	if s.h != nil {
		s.h.RemoveStreamHandler(store.StoreID_v20beta4)
	}

	s.wg.Wait()
}

func (s *XmtpStore) FindMessages(query *pb.HistoryQuery) (res *pb.HistoryResponse, err error) {
	return FindMessages(s.db, query)
}

func (s *XmtpStore) Query(ctx context.Context, query store.Query, opts ...store.HistoryRequestOption) (*store.Result, error) {
	s.log.Error("Query not implemented")

	return nil, errors.New("XmtpStore.Query not implemented!")
}

// Next is used to retrieve the next page of rows from a query response.
// If no more records are found, the result will not contain any messages.
// This function is useful for iterating over results without having to manually
// specify the cursor and pagination order and max number of results
func (s *XmtpStore) Next(ctx context.Context, r *store.Result) (*store.Result, error) {
	s.log.Error("Next is not implemented")

	return nil, errors.New("Not implemented")
}

// Resume retrieves the history of waku messages published on the default waku pubsub topic since the last time the waku store node has been online
// messages are stored in the store node's messages field and in the message db
// the offline time window is measured as the difference between the current time and the timestamp of the most recent persisted waku message
// an offset of 20 second is added to the time window to count for nodes asynchrony
// the history is fetched from one of the peers persisted in the waku store node's peer manager unit
// peerList indicates the list of peers to query from. The history is fetched from the first available peer in this list. Such candidates should be found through a discovery method (to be developed).
// if no peerList is passed, one of the peers in the underlying peer manager unit of the store protocol is picked randomly to fetch the history from. The history gets fetched successfully if the dialed peer has been online during the queried time window.
// the resume proc returns the number of retrieved messages if no error occurs, otherwise returns the error string
func (s *XmtpStore) Resume(ctx context.Context, pubsubTopic string, peerList []peer.ID) (int, error) {
	if !s.started {
		return 0, errors.New("can't resume: store has not started")
	}

	currentTime := utils.GetUnixEpoch()
	lastSeenTime, err := s.findLastSeen()
	if err != nil {
		return 0, err
	}

	var offset int64 = int64(20 * time.Nanosecond)
	currentTime = currentTime + offset
	lastSeenTime = max(lastSeenTime-offset, 0)

	rpc := &pb.HistoryQuery{
		PubsubTopic: pubsubTopic,
		StartTime:   lastSeenTime,
		EndTime:     currentTime,
		PagingInfo: &pb.PagingInfo{
			PageSize:  0,
			Direction: pb.PagingInfo_BACKWARD,
		},
	}

	if len(peerList) == 0 {
<<<<<<< HEAD
		peerList, err = selectPeers(s.h, string(store.StoreID_v20beta4), maxPeersToResume, s.log)
		if err != nil {
			s.log.Error("Error selecting peer: ", err)
=======
		p, err := utils.SelectPeer(s.h, string(store.StoreID_v20beta4), s.log.Sugar())
		if err != nil {
			s.log.Error("selecting peer", zap.Error(err))
>>>>>>> 2c97a8c0
			return -1, store.ErrNoPeersAvailable
		}
	}

	messages, err := s.queryLoop(ctx, rpc, peerList)
	if err != nil {
		s.log.Error("resuming history", zap.Error(err))
		return -1, store.ErrFailedToResumeHistory
	}

	msgCount := 0
	for _, msg := range messages {
		if err = s.storeMessage(protocol.NewEnvelope(msg, pubsubTopic)); err == nil {
			msgCount++
		}
	}

	s.log.Info("Retrieved messages since the last online time", zap.Int("count", msgCount))

	return msgCount, nil
}

func (s *XmtpStore) findLastSeen() (int64, error) {
	res, err := FindMessages(s.db, &pb.HistoryQuery{
		PagingInfo: &pb.PagingInfo{
			Direction: pb.PagingInfo_BACKWARD,
			PageSize:  1,
		},
	})
	if err != nil || len(res.Messages) == 0 {
		return 0, err
	}

	return res.Messages[0].Timestamp, nil
}

func (s *XmtpStore) queryFrom(ctx context.Context, q *pb.HistoryQuery, selectedPeer peer.ID, requestId []byte) (*pb.HistoryResponse, error) {
	s.log.Info("querying message history", logging.HostID("peer", selectedPeer))

	// We connect first so dns4 addresses are resolved (NewStream does not do it)
	err := s.h.Connect(ctx, s.h.Peerstore().PeerInfo(selectedPeer))
	if err != nil {
		return nil, err
	}

	connOpt, err := s.h.NewStream(ctx, selectedPeer, store.StoreID_v20beta4)
	if err != nil {
		s.log.Error("connecting to peer", zap.Error(err))
		return nil, err
	}

	defer connOpt.Close()
	defer func() {
		_ = connOpt.Reset()
	}()

	historyRequest := &pb.HistoryRPC{Query: q, RequestId: hex.EncodeToString(requestId)}

	writer := protoio.NewDelimitedWriter(connOpt)
	reader := protoio.NewDelimitedReader(connOpt, math.MaxInt32)

	err = writer.WriteMsg(historyRequest)
	if err != nil {
		s.log.Error("writing request", zap.Error(err))
		return nil, err
	}

	historyResponseRPC := &pb.HistoryRPC{}
	err = reader.ReadMsg(historyResponseRPC)
	if err != nil {
		s.log.Error("reading response", zap.Error(err))
		metrics.RecordStoreError(s.ctx, "decodeRPCFailure")
		return nil, err
	}

	metrics.RecordMessage(ctx, "retrieved", 1)

	return historyResponseRPC.Response, nil
}

func (s *XmtpStore) queryLoop(ctx context.Context, query *pb.HistoryQuery, candidateList []peer.ID) ([]*pb.WakuMessage, error) {
	// loops through the candidateList in order and sends the query to each until one of the query gets resolved successfully
	// returns the number of retrieved messages, or error if all the requests fail

	queryWg := sync.WaitGroup{}
	queryWg.Add(len(candidateList))

	resultChan := make(chan *pb.HistoryResponse, len(candidateList))

	for _, candidate := range candidateList {
		go func(peer peer.ID) {
			defer queryWg.Done()
			result, err := s.queryFrom(ctx, query, peer, protocol.GenerateRequestId())
			if err == nil {
				resultChan <- result
				return
			}
			s.log.Error("resuming history", logging.HostID("peer", peer), zap.Error(err))
		}(candidate)
	}

	queryWg.Wait()
	close(resultChan)

	var messages []*pb.WakuMessage
	hasResults := false
	for result := range resultChan {
		hasResults = true
		messages = append(messages, result.Messages...)
	}

	if hasResults {
		return messages, nil
	}

	return nil, store.ErrFailedQuery
}

func (s *XmtpStore) onRequest(stream network.Stream) {
	defer stream.Close()

	historyRPCRequest := &pb.HistoryRPC{}

	writer := protoio.NewDelimitedWriter(stream)
	reader := protoio.NewDelimitedReader(stream, math.MaxInt32)

	err := reader.ReadMsg(historyRPCRequest)
	if err != nil {
		s.log.Error("reading request", zap.Error(err))
		metrics.RecordStoreError(s.ctx, "decodeRPCFailure")
		return
	}

	s.log.Info("received query", logging.HostID("peer", stream.Conn().RemotePeer()))

	historyResponseRPC := &pb.HistoryRPC{}
	historyResponseRPC.RequestId = historyRPCRequest.RequestId
	res, err := s.FindMessages(historyRPCRequest.Query)
	if err != nil {
		s.log.Error("Error retrieving messages from DB")
		metrics.RecordStoreError(s.ctx, "dbError")
		return
	}

	historyResponseRPC.Response = res

	err = writer.WriteMsg(historyResponseRPC)
	if err != nil {
		s.log.Error("writing response", zap.Error(err))
		_ = stream.Reset()
	} else {
		s.log.Info("response sent", logging.HostID("peer", stream.Conn().RemotePeer()))
	}
}

func (s *XmtpStore) storeIncomingMessages(ctx context.Context) {
	defer s.wg.Done()
	for envelope := range s.MsgC {
		_ = s.storeMessage(envelope)
	}
}

func (s *XmtpStore) storeMessage(env *protocol.Envelope) error {
	index, err := computeIndex(env)
	if err != nil {
		s.log.Error("creating message index", zap.Error(err))
		return err
	}
	err = s.msgProvider.Put(index, env.PubsubTopic(), env.Message()) // Should the index be stored?
	if err != nil {
		s.log.Error("storing message", zap.Error(err))
		metrics.RecordStoreError(s.ctx, "store_failure")
		return err
	}
	// This expects me to know the length of the message queue, which I don't now that the store lives in the DB. Setting to 1 for now
	metrics.RecordMessage(s.ctx, "stored", 1)

	return nil
}

func computeIndex(env *protocol.Envelope) (*pb.Index, error) {
	return &pb.Index{
		Digest:       env.Hash(),
		ReceiverTime: utils.GetUnixEpoch(),
		SenderTime:   env.Message().Timestamp,
		PubsubTopic:  env.PubsubTopic(),
	}, nil
}

func max(x, y int64) int64 {
	if x > y {
		return x
	}
	return y
}

// Selects multiple peers with store protocol instead of the default of just 1
func selectPeers(host host.Host, protocolId string, maxPeers int, log *zap.SugaredLogger) ([]peer.ID, error) {
	var peers peer.IDSlice
	for _, peer := range host.Peerstore().Peers() {
		protocols, err := host.Peerstore().SupportsProtocols(peer, protocolId)
		if err != nil {
			log.Error("error obtaining the protocols supported by peers", err)
			return nil, err
		}

		if len(protocols) > 0 {
			peers = append(peers, peer)
		}

		if len(peers) == maxPeers {
			break
		}
	}

	if len(peers) >= 1 {
		return peers, nil
	}

	return nil, utils.ErrNoPeersAvailable
}<|MERGE_RESOLUTION|>--- conflicted
+++ resolved
@@ -146,15 +146,9 @@
 	}
 
 	if len(peerList) == 0 {
-<<<<<<< HEAD
 		peerList, err = selectPeers(s.h, string(store.StoreID_v20beta4), maxPeersToResume, s.log)
 		if err != nil {
-			s.log.Error("Error selecting peer: ", err)
-=======
-		p, err := utils.SelectPeer(s.h, string(store.StoreID_v20beta4), s.log.Sugar())
-		if err != nil {
-			s.log.Error("selecting peer", zap.Error(err))
->>>>>>> 2c97a8c0
+			s.log.Error("Error selecting peer: ", zap.Error(err))
 			return -1, store.ErrNoPeersAvailable
 		}
 	}
