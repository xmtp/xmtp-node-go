--- conflicted
+++ resolved
@@ -26,12 +26,6 @@
 	messageStore      *store.Store
 	mlsStore          mlsstore.MlsStore
 	validationService mlsvalidate.MLSValidationService
-<<<<<<< HEAD
-=======
-
-	ctx       context.Context
-	ctxCancel func()
->>>>>>> 07791edc
 }
 
 func NewService(node *wakunode.WakuNode, logger *zap.Logger, messageStore *store.Store, mlsStore mlsstore.MlsStore, validationService mlsvalidate.MLSValidationService) (s *Service, err error) {
@@ -52,18 +46,10 @@
 		return nil, err
 	}
 
-<<<<<<< HEAD
-=======
-func (s *Service) RegisterInstallation(ctx context.Context, req *proto.RegisterInstallationRequest) (*proto.RegisterInstallationResponse, error) {
->>>>>>> 07791edc
 	results, err := s.validationService.ValidateKeyPackages(ctx, [][]byte{req.LastResortKeyPackage.KeyPackageTlsSerialized})
 	if err != nil {
 		return nil, status.Errorf(codes.InvalidArgument, "invalid identity: %s", err)
 	}
-<<<<<<< HEAD
-
-=======
->>>>>>> 07791edc
 	if len(results) != 1 {
 		return nil, status.Errorf(codes.Internal, "unexpected number of results: %d", len(results))
 	}
@@ -71,12 +57,7 @@
 	installationId := results[0].InstallationId
 	walletAddress := results[0].WalletAddress
 
-<<<<<<< HEAD
 	if err = s.mlsStore.CreateInstallation(ctx, installationId, walletAddress, req.LastResortKeyPackage.KeyPackageTlsSerialized); err != nil {
-=======
-	err = s.mlsStore.CreateInstallation(ctx, installationId, walletAddress, req.LastResortKeyPackage.KeyPackageTlsSerialized)
-	if err != nil {
->>>>>>> 07791edc
 		return nil, err
 	}
 
@@ -170,7 +151,6 @@
 	return nil
 }
 
-<<<<<<< HEAD
 func (s *Service) PublishWelcomes(ctx context.Context, req *proto.PublishWelcomesRequest) (res *emptypb.Empty, err error) {
 	if err = validatePublishWelcomesRequest(req); err != nil {
 		return nil, err
@@ -191,17 +171,10 @@
 		return nil, err
 	}
 	// Extract the key packages from the request
-=======
-func (s *Service) UploadKeyPackages(ctx context.Context, req *proto.UploadKeyPackagesRequest) (*emptypb.Empty, error) {
->>>>>>> 07791edc
 	keyPackageBytes := make([][]byte, len(req.KeyPackages))
 	for i, keyPackage := range req.KeyPackages {
 		keyPackageBytes[i] = keyPackage.KeyPackageTlsSerialized
 	}
-<<<<<<< HEAD
-
-=======
->>>>>>> 07791edc
 	validationResults, err := s.validationService.ValidateKeyPackages(ctx, keyPackageBytes)
 	if err != nil {
 		// TODO: Differentiate between validation errors and internal errors
@@ -213,13 +186,8 @@
 		kp := mlsstore.NewKeyPackage(validationResult.InstallationId, keyPackageBytes[i], false)
 		keyPackageModels[i] = kp
 	}
-<<<<<<< HEAD
 
 	if err = s.mlsStore.InsertKeyPackages(ctx, keyPackageModels); err != nil {
-=======
-	err = s.mlsStore.InsertKeyPackages(ctx, keyPackageModels)
-	if err != nil {
->>>>>>> 07791edc
 		return nil, status.Errorf(codes.Internal, "failed to insert key packages: %s", err)
 	}
 
