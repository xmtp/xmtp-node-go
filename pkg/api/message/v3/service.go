package api

import (
	"context"
	"sort"

	wakunode "github.com/waku-org/go-waku/waku/v2/node"
	wakupb "github.com/waku-org/go-waku/waku/v2/protocol/pb"
	proto "github.com/xmtp/proto/v3/go/message_api/v3"
	"github.com/xmtp/xmtp-node-go/pkg/metrics"
	"github.com/xmtp/xmtp-node-go/pkg/mlsstore"
	"github.com/xmtp/xmtp-node-go/pkg/mlsvalidate"
	"github.com/xmtp/xmtp-node-go/pkg/store"
	"github.com/xmtp/xmtp-node-go/pkg/topic"
	"go.uber.org/zap"
	"google.golang.org/grpc/codes"
	"google.golang.org/grpc/status"
	emptypb "google.golang.org/protobuf/types/known/emptypb"
)

type Service struct {
	proto.UnimplementedMlsApiServer

	log               *zap.Logger
	waku              *wakunode.WakuNode
	messageStore      *store.Store
	mlsStore          mlsstore.MlsStore
	validationService mlsvalidate.MLSValidationService
}

func NewService(node *wakunode.WakuNode, logger *zap.Logger, messageStore *store.Store, mlsStore mlsstore.MlsStore, validationService mlsvalidate.MLSValidationService) (s *Service, err error) {
	s = &Service{
		log:               logger.Named("message/v3"),
		waku:              node,
		messageStore:      messageStore,
		mlsStore:          mlsStore,
		validationService: validationService,
	}

	s.log.Info("Starting MLS service")
	return s, nil
}

func (s *Service) RegisterInstallation(ctx context.Context, req *proto.RegisterInstallationRequest) (*proto.RegisterInstallationResponse, error) {
	if err := validateRegisterInstallationRequest(req); err != nil {
		return nil, err
	}

	results, err := s.validationService.ValidateKeyPackages(ctx, [][]byte{req.LastResortKeyPackage.KeyPackageTlsSerialized})
	if err != nil {
		return nil, status.Errorf(codes.InvalidArgument, "invalid identity: %s", err)
	}

	if len(results) != 1 {
		return nil, status.Errorf(codes.Internal, "unexpected number of results: %d", len(results))
	}

	installationId := results[0].InstallationId
	walletAddress := results[0].WalletAddress

<<<<<<< HEAD
	if err = s.MLSStore.CreateInstallation(ctx, installationId, walletAddress, req.LastResortKeyPackage.KeyPackageTlsSerialized); err != nil {
=======
	err = s.mlsStore.CreateInstallation(ctx, installationId, walletAddress, req.LastResortKeyPackage.KeyPackageTlsSerialized)
	if err != nil {
>>>>>>> b8b8b4d9
		return nil, err
	}

	return &proto.RegisterInstallationResponse{
		InstallationId: installationId,
	}, nil
}

func (s *Service) ConsumeKeyPackages(ctx context.Context, req *proto.ConsumeKeyPackagesRequest) (*proto.ConsumeKeyPackagesResponse, error) {
	ids := req.InstallationIds
	keyPackages, err := s.mlsStore.ConsumeKeyPackages(ctx, ids)
	if err != nil {
		return nil, status.Errorf(codes.Internal, "failed to consume key packages: %s", err)
	}
	keyPackageMap := make(map[string]int)
	for idx, id := range ids {
		keyPackageMap[id] = idx
	}

	resPackages := make([]*proto.ConsumeKeyPackagesResponse_KeyPackage, len(keyPackages))
	for _, keyPackage := range keyPackages {

		idx, ok := keyPackageMap[keyPackage.InstallationId]
		if !ok {
			return nil, status.Errorf(codes.Internal, "could not find key package for installation")
		}

		resPackages[idx] = &proto.ConsumeKeyPackagesResponse_KeyPackage{
			KeyPackageTlsSerialized: keyPackage.Data,
		}
	}

	return &proto.ConsumeKeyPackagesResponse{
		KeyPackages: resPackages,
	}, nil
}

func (s *Service) PublishToGroup(ctx context.Context, req *proto.PublishToGroupRequest) (res *emptypb.Empty, err error) {
	if err = validatePublishToGroupRequest(req); err != nil {
		return nil, err
	}

	messages := make([][]byte, len(req.Messages))
	for i, message := range req.Messages {
		v1 := message.GetV1()
		if v1 == nil {
			return nil, status.Errorf(codes.InvalidArgument, "message must be v1")
		}
		messages[i] = v1.MlsMessageTlsSerialized
	}

	validationResults, err := s.validationService.ValidateGroupMessages(ctx, messages)
	if err != nil {
		// TODO: Separate validation errors from internal errors
		return nil, status.Errorf(codes.InvalidArgument, "invalid group message: %s", err)
	}

	for i, result := range validationResults {
		message := messages[i]

		if err = isReadyToSend(result.GroupId, message); err != nil {
			return nil, err
		}

		// TODO: Wrap this in a transaction so publishing is all or nothing
		if err = s.publishMessage(ctx, topic.BuildGroupTopic(result.GroupId), message); err != nil {
			return nil, status.Errorf(codes.Internal, "failed to publish message: %s", err)
		}
	}

	return &emptypb.Empty{}, nil
}

func (s *Service) publishMessage(ctx context.Context, contentTopic string, message []byte) error {
	log := s.log.Named("publish-mls").With(zap.String("content_topic", contentTopic))
	env, err := s.messageStore.InsertMlsMessage(ctx, contentTopic, message)
	if err != nil {
		return status.Errorf(codes.Internal, "failed to insert message: %s", err)
	}

	if _, err = s.waku.Relay().Publish(ctx, &wakupb.WakuMessage{
		ContentTopic: contentTopic,
		Timestamp:    int64(env.TimestampNs),
		Payload:      message,
	}); err != nil {
		return status.Errorf(codes.Internal, "failed to publish message: %s", err)
	}

	metrics.EmitPublishedEnvelope(ctx, log, env)

	return nil
}

func (s *Service) PublishWelcomes(ctx context.Context, req *proto.PublishWelcomesRequest) (res *emptypb.Empty, err error) {
	if err = validatePublishWelcomesRequest(req); err != nil {
		return nil, err
	}

	// TODO: Wrap this in a transaction so publishing is all or nothing
	for _, welcome := range req.WelcomeMessages {
		contentTopic := topic.BuildWelcomeTopic(welcome.InstallationId)
		if err = s.publishMessage(ctx, contentTopic, welcome.WelcomeMessage.GetV1().Ciphertext); err != nil {
			return nil, status.Errorf(codes.Internal, "failed to publish welcome message: %s", err)
		}
	}
	return &emptypb.Empty{}, nil
}

func (s *Service) UploadKeyPackages(ctx context.Context, req *proto.UploadKeyPackagesRequest) (res *emptypb.Empty, err error) {
	if err = validateUploadKeyPackagesRequest(req); err != nil {
		return nil, err
	}
	// Extract the key packages from the request
	keyPackageBytes := make([][]byte, len(req.KeyPackages))
	for i, keyPackage := range req.KeyPackages {
		keyPackageBytes[i] = keyPackage.KeyPackageTlsSerialized
	}

	validationResults, err := s.validationService.ValidateKeyPackages(ctx, keyPackageBytes)
	if err != nil {
		// TODO: Differentiate between validation errors and internal errors
		return nil, status.Errorf(codes.InvalidArgument, "invalid identity: %s", err)
	}

	keyPackageModels := make([]*mlsstore.KeyPackage, len(validationResults))
	for i, validationResult := range validationResults {
		kp := mlsstore.NewKeyPackage(validationResult.InstallationId, keyPackageBytes[i], false)
		keyPackageModels[i] = kp
	}
<<<<<<< HEAD

	if err = s.MLSStore.InsertKeyPackages(ctx, keyPackageModels); err != nil {
=======
	err = s.mlsStore.InsertKeyPackages(ctx, keyPackageModels)
	if err != nil {
>>>>>>> b8b8b4d9
		return nil, status.Errorf(codes.Internal, "failed to insert key packages: %s", err)
	}

	return &emptypb.Empty{}, nil
}

func (s *Service) RevokeInstallation(ctx context.Context, req *proto.RevokeInstallationRequest) (*emptypb.Empty, error) {
	return nil, status.Errorf(codes.Unimplemented, "unimplemented")
}

func (s *Service) GetIdentityUpdates(ctx context.Context, req *proto.GetIdentityUpdatesRequest) (res *proto.GetIdentityUpdatesResponse, err error) {
	if err = validateGetIdentityUpdatesRequest(req); err != nil {
		return nil, err
	}

	walletAddresses := req.WalletAddresses
	updates, err := s.MLSStore.GetIdentityUpdates(ctx, req.WalletAddresses, int64(req.StartTimeNs))
	if err != nil {
		return nil, status.Errorf(codes.Internal, "failed to get identity updates: %s", err)
	}

	resUpdates := make([]*proto.GetIdentityUpdatesResponse_WalletUpdates, len(walletAddresses))
	for i, walletAddress := range walletAddresses {
		walletUpdates := updates[walletAddress]
		sort.Sort(walletUpdates)
		resUpdates[i] = &proto.GetIdentityUpdatesResponse_WalletUpdates{
			Updates: []*proto.GetIdentityUpdatesResponse_Update{},
		}

		for _, walletUpdate := range walletUpdates {
			resUpdates[i].Updates = append(resUpdates[i].Updates, buildIdentityUpdate(walletUpdate))
		}
	}

	return &proto.GetIdentityUpdatesResponse{
		Updates: resUpdates,
	}, nil
}

func buildIdentityUpdate(update mlsstore.IdentityUpdate) *proto.GetIdentityUpdatesResponse_Update {
	base := proto.GetIdentityUpdatesResponse_Update{
		TimestampNs: update.TimestampNs,
	}
	switch update.Kind {
	case mlsstore.Create:
		base.Kind = &proto.GetIdentityUpdatesResponse_Update_NewInstallation{
			NewInstallation: &proto.GetIdentityUpdatesResponse_NewInstallationUpdate{
				InstallationId: update.InstallationId,
			},
		}
	case mlsstore.Revoke:
		base.Kind = &proto.GetIdentityUpdatesResponse_Update_RevokedInstallation{
			RevokedInstallation: &proto.GetIdentityUpdatesResponse_RevokedInstallationUpdate{
				InstallationId: update.InstallationId,
			},
		}
	}

	return &base
}

func validatePublishToGroupRequest(req *proto.PublishToGroupRequest) error {
	if req == nil || len(req.Messages) == 0 {
		return status.Errorf(codes.InvalidArgument, "no messages to publish")
	}
	return nil
}

func validatePublishWelcomesRequest(req *proto.PublishWelcomesRequest) error {
	if req == nil || len(req.WelcomeMessages) == 0 {
		return status.Errorf(codes.InvalidArgument, "no welcome messages to publish")
	}
	for _, welcome := range req.WelcomeMessages {
		if welcome == nil || welcome.WelcomeMessage == nil {
			return status.Errorf(codes.InvalidArgument, "invalid welcome message")
		}
		ciphertext := welcome.WelcomeMessage.GetV1().Ciphertext
		if ciphertext == nil || len(ciphertext) == 0 {
			return status.Errorf(codes.InvalidArgument, "invalid welcome message")
		}
	}
	return nil
}

func validateRegisterInstallationRequest(req *proto.RegisterInstallationRequest) error {
	if req == nil || req.LastResortKeyPackage == nil {
		return status.Errorf(codes.InvalidArgument, "no last resort key package")
	}
	return nil
}

func validateUploadKeyPackagesRequest(req *proto.UploadKeyPackagesRequest) error {
	if req == nil || len(req.KeyPackages) == 0 {
		return status.Errorf(codes.InvalidArgument, "no key packages to upload")
	}
	return nil
}

func validateGetIdentityUpdatesRequest(req *proto.GetIdentityUpdatesRequest) error {
	if req == nil || len(req.WalletAddresses) == 0 {
		return status.Errorf(codes.InvalidArgument, "no wallet addresses to get updates for")
	}
	return nil
}

func isReadyToSend(groupId string, message []byte) error {
	if groupId == "" {
		return status.Errorf(codes.InvalidArgument, "group id is empty")
	}
	if len(message) == 0 {
		return status.Errorf(codes.InvalidArgument, "message is empty")
	}
	return nil
}<|MERGE_RESOLUTION|>--- conflicted
+++ resolved
@@ -58,12 +58,7 @@
 	installationId := results[0].InstallationId
 	walletAddress := results[0].WalletAddress
 
-<<<<<<< HEAD
-	if err = s.MLSStore.CreateInstallation(ctx, installationId, walletAddress, req.LastResortKeyPackage.KeyPackageTlsSerialized); err != nil {
-=======
-	err = s.mlsStore.CreateInstallation(ctx, installationId, walletAddress, req.LastResortKeyPackage.KeyPackageTlsSerialized)
-	if err != nil {
->>>>>>> b8b8b4d9
+	if err = s.mlsStore.CreateInstallation(ctx, installationId, walletAddress, req.LastResortKeyPackage.KeyPackageTlsSerialized); err != nil {
 		return nil, err
 	}
 
@@ -193,13 +188,8 @@
 		kp := mlsstore.NewKeyPackage(validationResult.InstallationId, keyPackageBytes[i], false)
 		keyPackageModels[i] = kp
 	}
-<<<<<<< HEAD
-
-	if err = s.MLSStore.InsertKeyPackages(ctx, keyPackageModels); err != nil {
-=======
-	err = s.mlsStore.InsertKeyPackages(ctx, keyPackageModels)
-	if err != nil {
->>>>>>> b8b8b4d9
+
+	if err = s.mlsStore.InsertKeyPackages(ctx, keyPackageModels); err != nil {
 		return nil, status.Errorf(codes.Internal, "failed to insert key packages: %s", err)
 	}
 
@@ -216,7 +206,7 @@
 	}
 
 	walletAddresses := req.WalletAddresses
-	updates, err := s.MLSStore.GetIdentityUpdates(ctx, req.WalletAddresses, int64(req.StartTimeNs))
+	updates, err := s.mlsStore.GetIdentityUpdates(ctx, req.WalletAddresses, int64(req.StartTimeNs))
 	if err != nil {
 		return nil, status.Errorf(codes.Internal, "failed to get identity updates: %s", err)
 	}
