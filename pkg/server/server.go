--- conflicted
+++ resolved
@@ -229,26 +229,15 @@
 	}
 	s.log.With(logging.MultiAddrs("listen", maddrs...)).Info("got server")
 
-<<<<<<< HEAD
-	if options.MlsStore.DbConnectionString != "" {
+	if options.MLSStore.DbConnectionString != "" {
 		s.log.Info("creating mls db")
-		mlsDb, err := createBunDB(options.MlsStore.DbConnectionString, options.WaitForDB, options.MlsStore.ReadTimeout, options.MlsStore.WriteTimeout, options.MlsStore.MaxOpenConns)
-=======
-	var MLSStore mlsstore.MlsStore
-
-	if options.MLSStore.DbConnectionString != "" {
 		mlsDb, err := createBunDB(options.MLSStore.DbConnectionString, options.WaitForDB, options.MLSStore.ReadTimeout, options.MLSStore.WriteTimeout, options.MLSStore.MaxOpenConns)
->>>>>>> 8849ad5b
 		if err != nil {
 			return nil, errors.Wrap(err, "creating mls db")
 		}
 
-<<<<<<< HEAD
 		s.log.Info("creating mls store")
-		s.mlsStore, err = mlsstore.New(s.ctx, mlsstore.Config{
-=======
 		s.MLSStore, err = mlsstore.New(s.ctx, mlsstore.Config{
->>>>>>> 8849ad5b
 			Log: s.log,
 			DB:  mlsDb,
 		})
@@ -274,11 +263,7 @@
 			Log:          s.log.Named("`api"),
 			Waku:         s.wakuNode,
 			Store:        s.store,
-<<<<<<< HEAD
-			MlsStore:     s.mlsStore,
-=======
-			MLSStore:     MLSStore,
->>>>>>> 8849ad5b
+			MLSStore:     s.MLSStore,
 			AllowLister:  s.allowLister,
 			MLSValidator: MLSValidator,
 		},
