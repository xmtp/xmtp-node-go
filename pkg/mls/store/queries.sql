-- name: GetAllInboxLogs :many
SELECT *
FROM inbox_log
WHERE inbox_id = $1
ORDER BY sequence_id ASC FOR
UPDATE;
-- name: GetInboxLogFiltered :many
SELECT a.*
FROM inbox_log AS a
    JOIN (
        SELECT *
        FROM json_populate_recordset(null::inbox_filter, sqlc.arg(filters)) as b(inbox_id, sequence_id)
    ) as b on b.inbox_id = a.inbox_id
    AND a.sequence_id > b.sequence_id
ORDER BY a.sequence_id ASC;
<<<<<<< HEAD
-- name: GetAddressLogs :many
SELECT a.address,
    a.inbox_id,
    a.association_sequence_id
FROM address_log a
    INNER JOIN (
        SELECT address,
            MAX(association_sequence_id) AS max_association_sequence_id
        FROM address_log
        WHERE address = ANY (@addresses::text [])
            AND revocation_sequence_id IS NULL
        GROUP BY address
    ) b ON a.address = b.address
    AND a.association_sequence_id = b.max_association_sequence_id;
=======

-- name: GetAddressLogs :many
SELECT 
    a.address,
    a.inbox_id,
    a.association_sequence_id
FROM 
    address_log a
INNER JOIN (
    SELECT 
        address,
        MAX(association_sequence_id) AS max_association_sequence_id
    FROM 
        address_log
    WHERE 
        address = ANY (@addresses::text[])
    AND
        revocation_sequence_id IS NULL
    GROUP BY 
        address
) b ON a.address = b.address AND a.association_sequence_id = b.max_association_sequence_id;

>>>>>>> 783c7ac3
-- name: InsertInboxLog :one
INSERT INTO inbox_log (
        inbox_id,
        server_timestamp_ns,
        identity_update_proto
    )
VALUES ($1, $2, $3)
RETURNING sequence_id;
-- name: CreateInstallation :exec
INSERT INTO installations (
        id,
        wallet_address,
        created_at,
        updated_at,
        credential_identity,
        key_package,
        expiration
    )
VALUES ($1, $2, $3, $3, $4, $5, $6);
-- name: UpdateKeyPackage :execrows
UPDATE installations
SET key_package = @key_package,
    updated_at = @updated_at,
    expiration = @expiration
WHERE id = @id;
-- name: FetchKeyPackages :many
SELECT id,
    key_package
FROM installations
WHERE id = ANY (sqlc.arg(installation_ids)::bytea []);
-- name: GetIdentityUpdates :many
SELECT *
FROM installations
WHERE wallet_address = ANY (@wallet_addresses::text [])
    AND (
        created_at > @start_time
        OR revoked_at > @start_time
    )
ORDER BY created_at ASC;
-- name: RevokeInstallation :exec
UPDATE installations
SET revoked_at = @revoked_at
WHERE id = @installation_id
    AND revoked_at IS NULL;
-- name: InsertGroupMessage :one
INSERT INTO group_messages (group_id, data, group_id_data_hash)
VALUES ($1, $2, $3)
RETURNING *;
-- name: InsertWelcomeMessage :one
INSERT INTO welcome_messages (
        installation_key,
        data,
        installation_key_data_hash,
        hpke_public_key
    )
VALUES ($1, $2, $3, $4)
RETURNING *;
-- name: QueryGroupMessagesAsc :many
SELECT *
FROM group_messages
WHERE group_id = @group_id
ORDER BY id ASC
LIMIT @numrows;
-- name: QueryGroupMessagesDesc :many
SELECT *
FROM group_messages
WHERE group_id = @group_id
ORDER BY id DESC
LIMIT @numrows;
-- name: QueryGroupMessagesWithCursorAsc :many
SELECT *
FROM group_messages
WHERE group_id = $1
    AND id > $2
ORDER BY id ASC
LIMIT $3;
-- name: QueryGroupMessagesWithCursorDesc :many
SELECT *
FROM group_messages
WHERE group_id = $1
    AND id < $2
ORDER BY id DESC
LIMIT $3;<|MERGE_RESOLUTION|>--- conflicted
+++ resolved
@@ -4,6 +4,7 @@
 WHERE inbox_id = $1
 ORDER BY sequence_id ASC FOR
 UPDATE;
+
 -- name: GetInboxLogFiltered :many
 SELECT a.*
 FROM inbox_log AS a
@@ -13,7 +14,7 @@
     ) as b on b.inbox_id = a.inbox_id
     AND a.sequence_id > b.sequence_id
 ORDER BY a.sequence_id ASC;
-<<<<<<< HEAD
+
 -- name: GetAddressLogs :many
 SELECT a.address,
     a.inbox_id,
@@ -28,30 +29,7 @@
         GROUP BY address
     ) b ON a.address = b.address
     AND a.association_sequence_id = b.max_association_sequence_id;
-=======
 
--- name: GetAddressLogs :many
-SELECT 
-    a.address,
-    a.inbox_id,
-    a.association_sequence_id
-FROM 
-    address_log a
-INNER JOIN (
-    SELECT 
-        address,
-        MAX(association_sequence_id) AS max_association_sequence_id
-    FROM 
-        address_log
-    WHERE 
-        address = ANY (@addresses::text[])
-    AND
-        revocation_sequence_id IS NULL
-    GROUP BY 
-        address
-) b ON a.address = b.address AND a.association_sequence_id = b.max_association_sequence_id;
-
->>>>>>> 783c7ac3
 -- name: InsertInboxLog :one
 INSERT INTO inbox_log (
         inbox_id,
@@ -60,6 +38,7 @@
     )
 VALUES ($1, $2, $3)
 RETURNING sequence_id;
+
 -- name: CreateInstallation :exec
 INSERT INTO installations (
         id,
@@ -71,17 +50,20 @@
         expiration
     )
 VALUES ($1, $2, $3, $3, $4, $5, $6);
+
 -- name: UpdateKeyPackage :execrows
 UPDATE installations
 SET key_package = @key_package,
     updated_at = @updated_at,
     expiration = @expiration
 WHERE id = @id;
+
 -- name: FetchKeyPackages :many
 SELECT id,
     key_package
 FROM installations
 WHERE id = ANY (sqlc.arg(installation_ids)::bytea []);
+
 -- name: GetIdentityUpdates :many
 SELECT *
 FROM installations
@@ -91,15 +73,18 @@
         OR revoked_at > @start_time
     )
 ORDER BY created_at ASC;
+
 -- name: RevokeInstallation :exec
 UPDATE installations
 SET revoked_at = @revoked_at
 WHERE id = @installation_id
     AND revoked_at IS NULL;
+
 -- name: InsertGroupMessage :one
 INSERT INTO group_messages (group_id, data, group_id_data_hash)
 VALUES ($1, $2, $3)
 RETURNING *;
+
 -- name: InsertWelcomeMessage :one
 INSERT INTO welcome_messages (
         installation_key,
@@ -109,18 +94,21 @@
     )
 VALUES ($1, $2, $3, $4)
 RETURNING *;
+
 -- name: QueryGroupMessagesAsc :many
 SELECT *
 FROM group_messages
 WHERE group_id = @group_id
 ORDER BY id ASC
 LIMIT @numrows;
+
 -- name: QueryGroupMessagesDesc :many
 SELECT *
 FROM group_messages
 WHERE group_id = @group_id
 ORDER BY id DESC
 LIMIT @numrows;
+
 -- name: QueryGroupMessagesWithCursorAsc :many
 SELECT *
 FROM group_messages
@@ -128,6 +116,7 @@
     AND id > $2
 ORDER BY id ASC
 LIMIT $3;
+
 -- name: QueryGroupMessagesWithCursorDesc :many
 SELECT *
 FROM group_messages
