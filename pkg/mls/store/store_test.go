--- conflicted
+++ resolved
@@ -5,10 +5,6 @@
 	"database/sql"
 	"errors"
 	"fmt"
-<<<<<<< HEAD
-=======
-	"sort"
->>>>>>> b0064d60
 	"sync"
 	"testing"
 	"time"
@@ -17,20 +13,13 @@
 	"github.com/stretchr/testify/require"
 	queries "github.com/xmtp/xmtp-node-go/pkg/mls/store/queries"
 	"github.com/xmtp/xmtp-node-go/pkg/mlsvalidate"
-<<<<<<< HEAD
 	"github.com/xmtp/xmtp-node-go/pkg/mocks"
-=======
-	"github.com/xmtp/xmtp-node-go/pkg/mlsvalidate/mocks"
->>>>>>> b0064d60
 	identity "github.com/xmtp/xmtp-node-go/pkg/proto/identity/api/v1"
 	"github.com/xmtp/xmtp-node-go/pkg/proto/identity/associations"
 	mlsv1 "github.com/xmtp/xmtp-node-go/pkg/proto/mls/api/v1"
 	test "github.com/xmtp/xmtp-node-go/pkg/testing"
-<<<<<<< HEAD
+	testutils "github.com/xmtp/xmtp-node-go/pkg/testing"
 	"github.com/xmtp/xmtp-node-go/pkg/utils"
-=======
-	"go.uber.org/mock/gomock"
->>>>>>> b0064d60
 )
 
 func NewTestStore(t *testing.T) (*Store, func()) {
@@ -56,24 +45,13 @@
 	// Create a mapping of inboxes to addresses
 	inboxes := make(map[string]string)
 	for i := 0; i < 50; i++ {
-<<<<<<< HEAD
-		inboxes[utils.HexEncode([]byte(fmt.Sprintf("inbox_%d", i)))] = fmt.Sprintf("address_%d", i)
+		inboxes[testutils.RandomInboxId()] = fmt.Sprintf("address_%d", i)
 	}
 
 	mockMlsValidation := mocks.NewMockMLSValidationService(t)
 
 	// For each inbox_id in the map, return an AssociationStateDiff that adds the corresponding address
 	mockMlsValidation.EXPECT().GetAssociationState(mock.Anything, mock.Anything, mock.Anything).RunAndReturn(func(_ context.Context, _ []*associations.IdentityUpdate, updates []*associations.IdentityUpdate) (*mlsvalidate.AssociationStateResult, error) {
-=======
-		inboxes[fmt.Sprintf("inbox_%d", i)] = fmt.Sprintf("address_%d", i)
-	}
-
-	mockController := gomock.NewController(t)
-	mockMlsValidation := mocks.NewMockMLSValidationService(mockController)
-
-	// For each inbox_id in the map, return an AssociationStateDiff that adds the corresponding address
-	mockMlsValidation.EXPECT().GetAssociationState(gomock.Any(), gomock.Any(), gomock.Any()).DoAndReturn(func(_ any, _ any, updates []*associations.IdentityUpdate) (*mlsvalidate.AssociationStateResult, error) {
->>>>>>> b0064d60
 		inboxId := updates[0].InboxId
 		address, ok := inboxes[inboxId]
 
@@ -93,11 +71,7 @@
 				}},
 			},
 		}, nil
-<<<<<<< HEAD
-	})
-=======
-	}).AnyTimes()
->>>>>>> b0064d60
+	})
 
 	var wg sync.WaitGroup
 	for inboxId := range inboxes {
