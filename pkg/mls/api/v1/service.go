package api

import (
	"context"
	"encoding/hex"
	"fmt"
	"sync"

	"github.com/nats-io/nats-server/v2/server"
	"github.com/nats-io/nats.go"
	wakupb "github.com/waku-org/go-waku/waku/v2/protocol/pb"
	"github.com/xmtp/xmtp-node-go/pkg/envelopes"
	"github.com/xmtp/xmtp-node-go/pkg/metrics"
	mlsstore "github.com/xmtp/xmtp-node-go/pkg/mls/store"
	"github.com/xmtp/xmtp-node-go/pkg/mlsvalidate"
	v1proto "github.com/xmtp/xmtp-node-go/pkg/proto/message_api/v1"
	mlsv1 "github.com/xmtp/xmtp-node-go/pkg/proto/mls/api/v1"
	"github.com/xmtp/xmtp-node-go/pkg/topic"
	"github.com/xmtp/xmtp-node-go/pkg/tracing"
	"github.com/xmtp/xmtp-node-go/pkg/types"
	"github.com/xmtp/xmtp-node-go/pkg/utils"
	"go.uber.org/zap"
	"google.golang.org/grpc/codes"
	"google.golang.org/grpc/metadata"
	"google.golang.org/grpc/status"
	pb "google.golang.org/protobuf/proto"
	emptypb "google.golang.org/protobuf/types/known/emptypb"
	"gopkg.in/DataDog/dd-trace-go.v1/ddtrace/tracer"
)

type Service struct {
	mlsv1.UnimplementedMlsApiServer

	log               *zap.Logger
	store             mlsstore.MlsStore
	validationService mlsvalidate.MLSValidationService

	publishToWakuRelay func(context.Context, *wakupb.WakuMessage) error

	nc *nats.Conn

	ctx       context.Context
	ctxCancel func()
}

func NewService(log *zap.Logger, store mlsstore.MlsStore, validationService mlsvalidate.MLSValidationService, natsServer *server.Server, publishToWakuRelay func(context.Context, *wakupb.WakuMessage) error) (s *Service, err error) {
	s = &Service{
		log:                log.Named("mls/v1"),
		store:              store,
		validationService:  validationService,
		publishToWakuRelay: publishToWakuRelay,
	}
	s.ctx, s.ctxCancel = context.WithCancel(context.Background())

	// Initialize nats for subscriptions.
	s.nc, err = nats.Connect(natsServer.ClientURL())
	if err != nil {
		return nil, err
	}

	s.log.Info("Starting MLS service")
	return s, nil
}

func (s *Service) Close() {
	s.log.Info("closing")

	if s.ctxCancel != nil {
		s.ctxCancel()
	}

	if s.nc != nil {
		s.nc.Close()
	}

	s.log.Info("closed")
}

func (s *Service) HandleIncomingWakuRelayMessage(wakuMsg *wakupb.WakuMessage) error {
	if topic.IsMLSV1Group(wakuMsg.ContentTopic) {
		s.log.Info("received group message from waku relay", zap.String("topic", wakuMsg.ContentTopic))

		// Build the nats subject from the topic
		natsSubject := envelopes.BuildNatsSubject(wakuMsg.ContentTopic)
		s.log.Debug("publishing to nats subject from relay", zap.String("subject", natsSubject))
		env := envelopes.BuildEnvelope(wakuMsg)
		envB, err := pb.Marshal(env)
		if err != nil {
			return err
		}

		err = s.nc.Publish(natsSubject, envB)
		if err != nil {
			s.log.Error("error publishing to nats", zap.Error(err))
			return err
		}
	} else if topic.IsMLSV1Welcome(wakuMsg.ContentTopic) {
		s.log.Debug("received welcome message from waku relay", zap.String("topic", wakuMsg.ContentTopic))

		natsSubject := envelopes.BuildNatsSubject(wakuMsg.ContentTopic)
		s.log.Debug("publishing to nats subject from relay", zap.String("subject", natsSubject))
		env := envelopes.BuildEnvelope(wakuMsg)
		envB, err := pb.Marshal(env)
		if err != nil {
			return err
		}

		err = s.nc.Publish(natsSubject, envB)
		if err != nil {
			s.log.Error("error publishing to nats", zap.Error(err))
			return err
		}
	} else {
		s.log.Info("received unknown mls message type from waku relay", zap.String("topic", wakuMsg.ContentTopic))
	}

	return nil
}

/*
*
DEPRECATED: Use UploadKeyPackage instead
*
*/
func (s *Service) RegisterInstallation(ctx context.Context, req *mlsv1.RegisterInstallationRequest) (*mlsv1.RegisterInstallationResponse, error) {
	if err := validateRegisterInstallationRequest(req); err != nil {
		return nil, err
	}

	results, err := s.validationService.ValidateInboxIdKeyPackages(ctx, [][]byte{req.KeyPackage.KeyPackageTlsSerialized})
	if err != nil {
		return nil, status.Errorf(codes.InvalidArgument, "invalid identity: %s", err)
	}

	if len(results) != 1 {
		return nil, status.Errorf(codes.Internal, "unexpected number of results: %d", len(results))
	}

	installationKey := results[0].InstallationKey
	if err = s.store.CreateOrUpdateInstallation(ctx, installationKey, req.KeyPackage.KeyPackageTlsSerialized); err != nil {
		return nil, err
	}
	return &mlsv1.RegisterInstallationResponse{
		InstallationKey: installationKey,
	}, nil
}

func (s *Service) FetchKeyPackages(ctx context.Context, req *mlsv1.FetchKeyPackagesRequest) (*mlsv1.FetchKeyPackagesResponse, error) {
	ids := req.InstallationKeys
	installations, err := s.store.FetchKeyPackages(ctx, ids)
	if err != nil {
		return nil, status.Errorf(codes.Internal, "failed to fetch key packages: %s", err)
	}
	keyPackageMap := make(map[string]int)
	for idx, id := range ids {
		keyPackageMap[string(id)] = idx
	}

	resPackages := make([]*mlsv1.FetchKeyPackagesResponse_KeyPackage, len(ids))
	for _, installation := range installations {

		idx, ok := keyPackageMap[string(installation.ID)]
		if !ok {
			return nil, status.Error(codes.Internal, "could not find key package for installation")
		}

		resPackages[idx] = &mlsv1.FetchKeyPackagesResponse_KeyPackage{
			KeyPackageTlsSerialized: installation.KeyPackage,
		}
	}

	return &mlsv1.FetchKeyPackagesResponse{
		KeyPackages: resPackages,
	}, nil
}

func (s *Service) UploadKeyPackage(ctx context.Context, req *mlsv1.UploadKeyPackageRequest) (res *emptypb.Empty, err error) {
	if err = validateUploadKeyPackageRequest(req); err != nil {
		return nil, err
	}
	// Extract the key packages from the request
	keyPackageBytes := req.KeyPackage.KeyPackageTlsSerialized

	validationResults, err := s.validationService.ValidateInboxIdKeyPackages(ctx, [][]byte{keyPackageBytes})
	if err != nil {
		return nil, status.Errorf(codes.InvalidArgument, "invalid identity: %s", err)
	}

	installationId := validationResults[0].InstallationKey

	if err = s.store.CreateOrUpdateInstallation(ctx, installationId, keyPackageBytes); err != nil {
		return nil, status.Errorf(codes.Internal, "failed to insert key packages: %s", err)
	}

	return &emptypb.Empty{}, nil
}

func (s *Service) RevokeInstallation(ctx context.Context, req *mlsv1.RevokeInstallationRequest) (*emptypb.Empty, error) {
	return nil, status.Error(codes.Unimplemented, "unimplemented")
}

func (s *Service) GetIdentityUpdates(ctx context.Context, req *mlsv1.GetIdentityUpdatesRequest) (res *mlsv1.GetIdentityUpdatesResponse, err error) {
	return nil, status.Error(codes.Unimplemented, "unimplemented")
}

func (s *Service) SendGroupMessages(ctx context.Context, req *mlsv1.SendGroupMessagesRequest) (res *emptypb.Empty, err error) {
	log := s.log.Named("send-group-messages")
	if err = validateSendGroupMessagesRequest(req); err != nil {
		return nil, err
	}

	validationResults, err := s.validationService.ValidateGroupMessages(ctx, req.Messages)
	if err != nil {
		// TODO: Separate validation errors from internal errors
		return nil, status.Errorf(codes.InvalidArgument, "invalid group message: %s", err)
	}
	log.Info("validated group messages", zap.Int("count", len(validationResults)))

	for i, result := range validationResults {
		input := req.Messages[i]

		if err = requireReadyToSend(result.GroupId, input.GetV1().Data); err != nil {
			log.Warn("invalid group message", zap.Error(err))
			return nil, err
		}

		// TODO: Wrap this in a transaction so publishing is all or nothing
		decodedGroupId, err := hex.DecodeString(result.GroupId)
		if err != nil {
			log.Warn("invalid group id", zap.Error(err))
			return nil, status.Error(codes.InvalidArgument, "invalid group id")
		}

		msgV1 := input.GetV1()
		msg, err := s.store.InsertGroupMessage(ctx, decodedGroupId, msgV1.Data)
		if err != nil {
			log.Warn("error inserting message", zap.Error(err))
			if mlsstore.IsAlreadyExistsError(err) {
				continue
			}
			return nil, status.Errorf(codes.Internal, "failed to insert message: %s", err)
		}

		msgB, err := pb.Marshal(&mlsv1.GroupMessage{
			Version: &mlsv1.GroupMessage_V1_{
				V1: &mlsv1.GroupMessage_V1{
					Id:         uint64(msg.ID),
					CreatedNs:  uint64(msg.CreatedAt.UnixNano()),
					GroupId:    msg.GroupID,
					Data:       msg.Data,
					SenderHmac: msgV1.SenderHmac,
					ShouldPush: msgV1.ShouldPush,
				},
			},
		})
		if err != nil {
			log.Error("error serializing message", zap.Error(err))
			return nil, err
		}

		contentTopic := topic.BuildMLSV1GroupTopic(decodedGroupId)

		err = s.publishToWakuRelay(ctx, &wakupb.WakuMessage{
			ContentTopic: contentTopic,
			Timestamp:    msg.CreatedAt.UnixNano(),
			Payload:      msgB,
		})
		if err != nil {
			log.Error("error publishing to waku message", zap.Error(err), zap.String("contentTopic", contentTopic))
			return nil, err
		}
		log.Info("published to waku relay", zap.String("contentTopic", contentTopic))

		metrics.EmitMLSSentGroupMessage(ctx, log, msg)
	}

	return &emptypb.Empty{}, nil
}

func (s *Service) SendWelcomeMessages(ctx context.Context, req *mlsv1.SendWelcomeMessagesRequest) (res *emptypb.Empty, err error) {
	log := s.log.Named("send-welcome-messages")
	if err = validateSendWelcomeMessagesRequest(req); err != nil {
		return nil, err
	}

	// TODO: Remove after debugging is done
	ip := utils.ClientIPFromContext(ctx)

	err = tracing.Wrap(ctx, log, "send-welcome-messages", func(ctx context.Context, log *zap.Logger, span tracing.Span) error {
		tracing.SpanTag(span, "client_ip", ip)
		tracing.SpanTag(span, "message_count", len(req.Messages))

		// TODO: Wrap this in a transaction so publishing is all or nothing
		for _, input := range req.Messages {
			insertSpan, insertCtx := tracer.StartSpanFromContext(ctx, "insert-welcome-message")
			insertLogger := tracing.Link(insertSpan, log)
			insertLogger.Info("inserting welcome message", zap.String("client_ip", ip), zap.Int("message_length", len(input.GetV1().Data)))
<<<<<<< HEAD
			msg, err := s.store.InsertWelcomeMessage(insertCtx, input.GetV1().InstallationKey, input.GetV1().Data, input.GetV1().HpkePublicKey, int64(input.GetV1().GroupRefreshStateCursor))
=======
			msg, err := s.store.InsertWelcomeMessage(insertCtx, input.GetV1().InstallationKey, input.GetV1().Data, input.GetV1().HpkePublicKey, types.WrapperAlgorithmFromProto(input.GetV1().WrapperAlgorithm))
>>>>>>> 9c123351
			insertSpan.Finish(tracing.WithError(err))
			if err != nil {
				if mlsstore.IsAlreadyExistsError(err) {
					continue
				}
				return status.Errorf(codes.Internal, "failed to insert message: %s", err)
			}

			msgB, err := pb.Marshal(&mlsv1.WelcomeMessage{
				Version: &mlsv1.WelcomeMessage_V1_{
					V1: &mlsv1.WelcomeMessage_V1{
<<<<<<< HEAD
						Id:                      uint64(msg.ID),
						CreatedNs:               uint64(msg.CreatedAt.UnixNano()),
						InstallationKey:         msg.InstallationKey,
						Data:                    msg.Data,
						HpkePublicKey:           msg.HpkePublicKey,
						GroupRefreshStateCursor: uint64(msg.GroupRefreshStateCursor),
=======
						Id:               uint64(msg.ID),
						CreatedNs:        uint64(msg.CreatedAt.UnixNano()),
						InstallationKey:  msg.InstallationKey,
						Data:             msg.Data,
						HpkePublicKey:    msg.HpkePublicKey,
						WrapperAlgorithm: input.GetV1().WrapperAlgorithm,
>>>>>>> 9c123351
					},
				},
			})
			if err != nil {
				return err
			}

			publishSpan, publishCtx := tracer.StartSpanFromContext(ctx, "publish-welcome-to-relay")
			err = s.publishToWakuRelay(publishCtx, &wakupb.WakuMessage{
				ContentTopic: topic.BuildMLSV1WelcomeTopic(input.GetV1().InstallationKey),
				Timestamp:    msg.CreatedAt.UnixNano(),
				Payload:      msgB,
			})
			publishSpan.Finish(tracing.WithError(err))

			if err != nil {
				return err
			}

			metrics.EmitMLSSentWelcomeMessage(ctx, log, msg)
		}

		return nil
	})

	if err != nil {
		return nil, err
	}

	return &emptypb.Empty{}, nil
}

func (s *Service) QueryGroupMessages(ctx context.Context, req *mlsv1.QueryGroupMessagesRequest) (*mlsv1.QueryGroupMessagesResponse, error) {
	return s.store.QueryGroupMessagesV1(ctx, req)
}

func (s *Service) QueryWelcomeMessages(ctx context.Context, req *mlsv1.QueryWelcomeMessagesRequest) (*mlsv1.QueryWelcomeMessagesResponse, error) {
	return s.store.QueryWelcomeMessagesV1(ctx, req)
}

func (s *Service) SubscribeGroupMessages(req *mlsv1.SubscribeGroupMessagesRequest, stream mlsv1.MlsApi_SubscribeGroupMessagesServer) error {
	log := s.log.Named("subscribe-group-messages").With(zap.Int("filters", len(req.Filters)))
	log.Info("subscription started")
	// Send a header (any header) to fix an issue with Tonic based GRPC clients.
	// See: https://github.com/xmtp/libxmtp/pull/58
	_ = stream.SendHeader(metadata.Pairs("subscribed", "true"))

	streamed := map[string]*mlsv1.GroupMessage{}
	var streamingLock sync.Mutex
	streamMessages := func(msgs []*mlsv1.GroupMessage) {
		streamingLock.Lock()
		defer streamingLock.Unlock()

		for _, msg := range msgs {
			if msg.GetV1() == nil {
				continue
			}
			encodedId := fmt.Sprintf("%x", msg.GetV1().Id)
			if _, ok := streamed[encodedId]; ok {
				log.Debug("skipping already streamed message", zap.String("id", encodedId))
				continue
			}
			err := stream.Send(msg)
			if err != nil {
				log.Error("error streaming group message", zap.Error(err))
			}
			streamed[encodedId] = msg
		}
	}

	for _, filter := range req.Filters {
		filter := filter

		natsSubject := buildNatsSubjectForGroupMessages(filter.GroupId)
		sub, err := s.nc.Subscribe(natsSubject, func(natsMsg *nats.Msg) {
			msg, err := getGroupMessageFromNats(natsMsg)
			if err != nil {
				log.Error("error parsing message", zap.Error(err))
			}
			streamMessages([]*mlsv1.GroupMessage{msg})
		})
		if err != nil {
			log.Error("error subscribing to group messages", zap.Error(err))
			return err
		}
		defer func() {
			_ = sub.Unsubscribe()
		}()

		if filter.IdCursor > 0 {
			go func() {
				pagingInfo := &mlsv1.PagingInfo{
					IdCursor:  filter.IdCursor,
					Direction: mlsv1.SortDirection_SORT_DIRECTION_ASCENDING,
				}
				for {
					select {
					case <-stream.Context().Done():
						return
					case <-s.ctx.Done():
						return
					default:
					}

					resp, err := s.store.QueryGroupMessagesV1(stream.Context(), &mlsv1.QueryGroupMessagesRequest{
						GroupId:    filter.GroupId,
						PagingInfo: pagingInfo,
					})
					if err != nil {
						if err == context.Canceled {
							return
						}
						log.Error("error querying for subscription cursor messages", zap.Error(err))
						return
					}

					streamMessages(resp.Messages)

					if len(resp.Messages) == 0 || resp.PagingInfo == nil || resp.PagingInfo.IdCursor == 0 {
						break
					}
					pagingInfo = resp.PagingInfo
				}
			}()
		}
	}

	select {
	case <-stream.Context().Done():
		return nil
	case <-s.ctx.Done():
		return nil
	}
}

func (s *Service) SubscribeWelcomeMessages(req *mlsv1.SubscribeWelcomeMessagesRequest, stream mlsv1.MlsApi_SubscribeWelcomeMessagesServer) error {
	log := s.log.Named("subscribe-welcome-messages").With(zap.Int("filters", len(req.Filters)))
	log.Info("subscription started")
	defer log.Info("subscription ended")
	// Send a header (any header) to fix an issue with Tonic based GRPC clients.
	// See: https://github.com/xmtp/libxmtp/pull/58
	_ = stream.SendHeader(metadata.Pairs("subscribed", "true"))

	streamed := map[string]*mlsv1.WelcomeMessage{}
	var streamingLock sync.Mutex
	streamMessages := func(msgs []*mlsv1.WelcomeMessage) {
		streamingLock.Lock()
		defer streamingLock.Unlock()

		for _, msg := range msgs {
			if msg.GetV1() == nil {
				continue
			}
			encodedId := fmt.Sprintf("%x", msg.GetV1().Id)
			if _, ok := streamed[encodedId]; ok {
				log.Debug("skipping already streamed message", zap.String("id", encodedId))
				continue
			}
			err := stream.Send(msg)
			if err != nil {
				log.Error("error streaming welcome message", zap.Error(err))
			}
			streamed[encodedId] = msg
		}
	}

	for _, filter := range req.Filters {
		filter := filter

		natsSubject := buildNatsSubjectForWelcomeMessages(filter.InstallationKey)
		sub, err := s.nc.Subscribe(natsSubject, func(natsMsg *nats.Msg) {
			msg, err := getWelcomeMessageFromNats(natsMsg)
			if err != nil {
				log.Error("error parsing message", zap.Error(err))
			}
			streamMessages([]*mlsv1.WelcomeMessage{msg})
		})
		if err != nil {
			log.Error("error subscribing to welcome messages", zap.Error(err))
			return err
		}
		defer func() {
			_ = sub.Unsubscribe()
		}()

		if filter.IdCursor > 0 {
			go func() {
				pagingInfo := &mlsv1.PagingInfo{
					IdCursor:  filter.IdCursor,
					Direction: mlsv1.SortDirection_SORT_DIRECTION_ASCENDING,
				}
				for {
					select {
					case <-stream.Context().Done():
						return
					case <-s.ctx.Done():
						return
					default:
					}

					resp, err := s.store.QueryWelcomeMessagesV1(stream.Context(), &mlsv1.QueryWelcomeMessagesRequest{
						InstallationKey: filter.InstallationKey,
						PagingInfo:      pagingInfo,
					})
					if err != nil {
						if err == context.Canceled {
							return
						}
						log.Error("error querying for subscription cursor messages", zap.Error(err))
						return
					}

					streamMessages(resp.Messages)

					if len(resp.Messages) == 0 || resp.PagingInfo == nil || resp.PagingInfo.IdCursor == 0 {
						break
					}
					pagingInfo = resp.PagingInfo
				}
			}()
		}
	}

	select {
	case <-stream.Context().Done():
		return nil
	case <-s.ctx.Done():
		return nil
	}
}

func buildNatsSubjectForGroupMessages(groupId []byte) string {
	contentTopic := topic.BuildMLSV1GroupTopic(groupId)
	return envelopes.BuildNatsSubject(contentTopic)
}

func buildNatsSubjectForWelcomeMessages(installationId []byte) string {
	contentTopic := topic.BuildMLSV1WelcomeTopic(installationId)
	return envelopes.BuildNatsSubject(contentTopic)
}

func validateSendGroupMessagesRequest(req *mlsv1.SendGroupMessagesRequest) error {
	if req == nil || len(req.Messages) == 0 {
		return status.Error(codes.InvalidArgument, "no group messages to send")
	}
	for _, input := range req.Messages {
		if input == nil || input.GetV1() == nil {
			return status.Error(codes.InvalidArgument, "invalid group message")
		}
	}
	return nil
}

func validateSendWelcomeMessagesRequest(req *mlsv1.SendWelcomeMessagesRequest) error {
	if req == nil || len(req.Messages) == 0 {
		return status.Errorf(codes.InvalidArgument, "no welcome messages to send")
	}
	for _, input := range req.Messages {
		if input == nil || input.GetV1() == nil {
			return status.Error(codes.InvalidArgument, "invalid welcome message")
		}

		v1 := input.GetV1()
		if len(v1.Data) == 0 || len(v1.InstallationKey) == 0 || len(v1.HpkePublicKey) == 0 {
			return status.Error(codes.InvalidArgument, "invalid welcome message")
		}
	}
	return nil
}

func validateRegisterInstallationRequest(req *mlsv1.RegisterInstallationRequest) error {
	if req == nil || req.KeyPackage == nil {
		return status.Error(codes.InvalidArgument, "no key package")
	}
	return nil
}

func validateUploadKeyPackageRequest(req *mlsv1.UploadKeyPackageRequest) error {
	if req == nil || req.KeyPackage == nil {
		return status.Error(codes.InvalidArgument, "no key package")
	}
	return nil
}

func requireReadyToSend(groupId string, message []byte) error {
	if len(groupId) == 0 {
		return status.Error(codes.InvalidArgument, "group id is empty")
	}
	if len(message) == 0 {
		return status.Error(codes.InvalidArgument, "message is empty")
	}
	return nil
}

func getGroupMessageFromNats(natsMsg *nats.Msg) (*mlsv1.GroupMessage, error) {
	var env v1proto.Envelope
	err := pb.Unmarshal(natsMsg.Data, &env)
	if err != nil {
		return nil, err
	}

	var msg mlsv1.GroupMessage
	err = pb.Unmarshal(env.Message, &msg)
	if err != nil {
		return nil, err
	}

	return &msg, nil
}

func getWelcomeMessageFromNats(natsMsg *nats.Msg) (*mlsv1.WelcomeMessage, error) {
	var env v1proto.Envelope
	err := pb.Unmarshal(natsMsg.Data, &env)
	if err != nil {
		return nil, err
	}

	var msg mlsv1.WelcomeMessage
	err = pb.Unmarshal(env.Message, &msg)
	if err != nil {
		return nil, err
	}

	return &msg, nil
}<|MERGE_RESOLUTION|>--- conflicted
+++ resolved
@@ -295,11 +295,8 @@
 			insertSpan, insertCtx := tracer.StartSpanFromContext(ctx, "insert-welcome-message")
 			insertLogger := tracing.Link(insertSpan, log)
 			insertLogger.Info("inserting welcome message", zap.String("client_ip", ip), zap.Int("message_length", len(input.GetV1().Data)))
-<<<<<<< HEAD
-			msg, err := s.store.InsertWelcomeMessage(insertCtx, input.GetV1().InstallationKey, input.GetV1().Data, input.GetV1().HpkePublicKey, int64(input.GetV1().GroupRefreshStateCursor))
-=======
-			msg, err := s.store.InsertWelcomeMessage(insertCtx, input.GetV1().InstallationKey, input.GetV1().Data, input.GetV1().HpkePublicKey, types.WrapperAlgorithmFromProto(input.GetV1().WrapperAlgorithm))
->>>>>>> 9c123351
+			msg, err := s.store.InsertWelcomeMessage(insertCtx, input.GetV1().InstallationKey, input.GetV1().Data, input.GetV1().HpkePublicKey, types.WrapperAlgorithmFromProto(input.GetV1().WrapperAlgorithm), int64(input.GetV1().MessageCursor))
+
 			insertSpan.Finish(tracing.WithError(err))
 			if err != nil {
 				if mlsstore.IsAlreadyExistsError(err) {
@@ -311,21 +308,13 @@
 			msgB, err := pb.Marshal(&mlsv1.WelcomeMessage{
 				Version: &mlsv1.WelcomeMessage_V1_{
 					V1: &mlsv1.WelcomeMessage_V1{
-<<<<<<< HEAD
-						Id:                      uint64(msg.ID),
-						CreatedNs:               uint64(msg.CreatedAt.UnixNano()),
-						InstallationKey:         msg.InstallationKey,
-						Data:                    msg.Data,
-						HpkePublicKey:           msg.HpkePublicKey,
-						GroupRefreshStateCursor: uint64(msg.GroupRefreshStateCursor),
-=======
 						Id:               uint64(msg.ID),
 						CreatedNs:        uint64(msg.CreatedAt.UnixNano()),
 						InstallationKey:  msg.InstallationKey,
 						Data:             msg.Data,
 						HpkePublicKey:    msg.HpkePublicKey,
 						WrapperAlgorithm: input.GetV1().WrapperAlgorithm,
->>>>>>> 9c123351
+						MessageCursor:    uint64(msg.MessageCursor),
 					},
 				},
 			})
