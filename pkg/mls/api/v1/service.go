--- conflicted
+++ resolved
@@ -289,7 +289,6 @@
 		g, ctx := errgroup.WithContext(ctx)
 
 		for _, input := range req.Messages {
-<<<<<<< HEAD
 			insertSpan, insertCtx := tracer.StartSpanFromContext(ctx, "insert-welcome-message")
 			insertLogger := tracing.Link(insertSpan, log)
 			insertLogger.Info("inserting welcome message", zap.String("client_ip", ip), zap.Int("message_length", len(input.GetV1().Data)))
@@ -305,7 +304,6 @@
 			if err != nil {
 				if mlsstore.IsAlreadyExistsError(err) {
 					continue
-=======
 			input := input
 			g.Go(func() error {
 				insertSpan, insertCtx := tracer.StartSpanFromContext(ctx, "insert-welcome-message")
@@ -316,10 +314,8 @@
 						return nil
 					}
 					return status.Errorf(codes.Internal, "failed to insert message: %s", err)
->>>>>>> 4ab7384d
 				}
 
-<<<<<<< HEAD
 			msgB, err := pb.Marshal(&mlsv1.WelcomeMessage{
 				Version: &mlsv1.WelcomeMessage_V1_{
 					V1: &mlsv1.WelcomeMessage_V1{
@@ -330,7 +326,6 @@
 						HpkePublicKey:    msg.HpkePublicKey,
 						WrapperAlgorithm: input.GetV1().WrapperAlgorithm,
 						WelcomeMetadata:  msg.WelcomeMetadata,
-=======
 				msgB, err := pb.Marshal(&mlsv1.WelcomeMessage{
 					Version: &mlsv1.WelcomeMessage_V1_{
 						V1: &mlsv1.WelcomeMessage_V1{
@@ -341,7 +336,6 @@
 							HpkePublicKey:    msg.HpkePublicKey,
 							WrapperAlgorithm: input.GetV1().WrapperAlgorithm,
 						},
->>>>>>> 4ab7384d
 					},
 				})
 				if err != nil {
